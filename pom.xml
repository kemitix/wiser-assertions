<?xml version="1.0" encoding="UTF-8"?>
<project xmlns="http://maven.apache.org/POM/4.0.0" xmlns:xsi="http://www.w3.org/2001/XMLSchema-instance" xsi:schemaLocation="http://maven.apache.org/POM/4.0.0 http://maven.apache.org/xsd/maven-4.0.0.xsd">

    <parent>
        <groupId>net.kemitix</groupId>
        <artifactId>kemitix-parent</artifactId>
        <version>5.3.0</version>
        <relativePath/>
    </parent>

    <modelVersion>4.0.0</modelVersion>

    <artifactId>wiser-assertions</artifactId>

    <version>DEV-SNAPSHOT</version>
    <packaging>jar</packaging>

    <name>wiser-assertions</name>
    <description>Assertions for Wiser SMTP test server from subethamail</description>

    <url>https://github.com/kemitix/wiser-assertions</url>

    <inceptionYear>2015</inceptionYear>

    <issueManagement>
        <url>https://github.com/kemitix/wiser-assertions/issues</url>
        <system>GitHub Issues</system>
    </issueManagement>

    <scm>
        <connection>scm:git:git@github.com:kemitix/wiser-assertions.git</connection>
        <developerConnection>scm:git:git@github.com:kemitix/wiser-assertions.git</developerConnection>
        <url>git@github.com:kemitix/wiser-assertions.git</url>
    </scm>

    <properties>
        <java.version>1.8</java.version>
        <maven.compiler.source>${java.version}</maven.compiler.source>
        <maven.compiler.target>${java.version}</maven.compiler.target>
        <tiles-maven-plugin.version>2.21</tiles-maven-plugin.version>
        <kemitix-tiles.version>3.0.1</kemitix-tiles.version>
        <kemitix-checkstyle.version>5.4.0</kemitix-checkstyle.version>
        <digraph-dependency.basePackage>net.kemitix.wiser.assertions</digraph-dependency.basePackage>

        <javax-mail.version>1.4.7</javax-mail.version>
        <subethasmtp.version>3.1.7</subethasmtp.version>
        <junit.version>5.7.2</junit.version>
        <mockito-core.version>3.10.0</mockito-core.version>
        <simple-java-mail.version>3.1.1</simple-java-mail.version>
        <spring-framework.version>5.3.8</spring-framework.version>

        <jacoco-class-line-covered-ratio>0</jacoco-class-line-covered-ratio>
        <jacoco-class-instruction-covered-ratio>0</jacoco-class-instruction-covered-ratio>
        <jacoco-class-missed-count-maximum>1</jacoco-class-missed-count-maximum>
<<<<<<< HEAD
        <mon.version>3.0.0</mon.version>
        <spotbugs.version>4.2.3</spotbugs.version>
=======
        <mon.version>2.3.0</mon.version>
        <spotbugs.version>4.3.0</spotbugs.version>
>>>>>>> 2ed9849b
        <assertj.version>3.19.0</assertj.version>
    </properties>

    <dependencies>
        <dependency>
            <groupId>net.kemitix</groupId>
            <artifactId>mon</artifactId>
            <version>${mon.version}</version>
        </dependency>
        <dependency>
            <groupId>javax.mail</groupId>
            <artifactId>mail</artifactId>
            <version>${javax-mail.version}</version>
        </dependency>
        <dependency>
            <groupId>org.subethamail</groupId>
            <artifactId>subethasmtp</artifactId>
            <version>${subethasmtp.version}</version>
        </dependency>
        <dependency>
            <groupId>org.junit.jupiter</groupId>
            <artifactId>junit-jupiter</artifactId>
            <version>${junit.version}</version>
            <scope>test</scope>
        </dependency>
        <dependency>
            <groupId>org.mockito</groupId>
            <artifactId>mockito-core</artifactId>
            <version>${mockito-core.version}</version>
            <scope>test</scope>
        </dependency>
        <dependency>
            <groupId>org.assertj</groupId>
            <artifactId>assertj-core</artifactId>
            <version>${assertj.version}</version>
            <scope>test</scope>
        </dependency>
        <dependency><!-- for Issue1Test -->
            <groupId>org.codemonkey.simplejavamail</groupId>
            <artifactId>simple-java-mail</artifactId>
            <version>${simple-java-mail.version}</version>
            <scope>test</scope>
        </dependency>
        <dependency><!-- for Issue6Test -->
            <groupId>org.springframework</groupId>
            <artifactId>spring-context-support</artifactId>
            <version>${spring-framework.version}</version>
            <scope>test</scope>
        </dependency>
        <dependency>
            <groupId>com.github.spotbugs</groupId>
            <artifactId>spotbugs-annotations</artifactId>
            <version>${spotbugs.version}</version>
            <scope>provided</scope>
        </dependency>
    </dependencies>

    <build>
        <plugins>
            <plugin>
                <groupId>io.repaint.maven</groupId>
                <artifactId>tiles-maven-plugin</artifactId>
                <version>${tiles-maven-plugin.version}</version>
                <extensions>true</extensions>
                <configuration>
                    <tiles>
                        <tile>net.kemitix.tiles:maven-plugins:${kemitix-tiles.version}</tile>
                        <tile>net.kemitix.tiles:compiler-jdk-8:${kemitix-tiles.version}</tile>
                        <tile>net.kemitix.tiles:pmd:${kemitix-tiles.version}</tile>
                        <tile>net.kemitix.tiles:testing:${kemitix-tiles.version}</tile>
                        <tile>net.kemitix.tiles:spotbugs:${kemitix-tiles.version}</tile>
                        <tile>net.kemitix.tiles:coverage:${kemitix-tiles.version}</tile>
                        <tile>net.kemitix.tiles:pitest:${kemitix-tiles.version}</tile>
                        <tile>net.kemitix.checkstyle:tile:${kemitix-checkstyle.version}</tile>
                    </tiles>
                </configuration>
            </plugin>
        </plugins>
    </build>
</project><|MERGE_RESOLUTION|>--- conflicted
+++ resolved
@@ -52,13 +52,8 @@
         <jacoco-class-line-covered-ratio>0</jacoco-class-line-covered-ratio>
         <jacoco-class-instruction-covered-ratio>0</jacoco-class-instruction-covered-ratio>
         <jacoco-class-missed-count-maximum>1</jacoco-class-missed-count-maximum>
-<<<<<<< HEAD
         <mon.version>3.0.0</mon.version>
-        <spotbugs.version>4.2.3</spotbugs.version>
-=======
-        <mon.version>2.3.0</mon.version>
         <spotbugs.version>4.3.0</spotbugs.version>
->>>>>>> 2ed9849b
         <assertj.version>3.19.0</assertj.version>
     </properties>
 
